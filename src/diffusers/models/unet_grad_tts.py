import math

import torch


try:
    from einops import rearrange
except:
    print("Einops is not installed")
    pass

from ..configuration_utils import ConfigMixin
from ..modeling_utils import ModelMixin


class Mish(torch.nn.Module):
    def forward(self, x):
        return x * torch.tanh(torch.nn.functional.softplus(x))


class Upsample(torch.nn.Module):
    def __init__(self, dim):
        super(Upsample, self).__init__()
        self.conv = torch.nn.ConvTranspose2d(dim, dim, 4, 2, 1)

    def forward(self, x):
        return self.conv(x)


class Downsample(torch.nn.Module):
    def __init__(self, dim):
        super(Downsample, self).__init__()
        self.conv = torch.nn.Conv2d(dim, dim, 3, 2, 1)

    def forward(self, x):
        return self.conv(x)


class Rezero(torch.nn.Module):
    def __init__(self, fn):
        super(Rezero, self).__init__()
        self.fn = fn
        self.g = torch.nn.Parameter(torch.zeros(1))

    def forward(self, x):
        return self.fn(x) * self.g


class Block(torch.nn.Module):
    def __init__(self, dim, dim_out, groups=8):
        super(Block, self).__init__()
        self.block = torch.nn.Sequential(
            torch.nn.Conv2d(dim, dim_out, 3, padding=1), torch.nn.GroupNorm(groups, dim_out), Mish()
        )

    def forward(self, x, mask):
        output = self.block(x * mask)
        return output * mask


class ResnetBlock(torch.nn.Module):
    def __init__(self, dim, dim_out, time_emb_dim, groups=8):
        super(ResnetBlock, self).__init__()
        self.mlp = torch.nn.Sequential(Mish(), torch.nn.Linear(time_emb_dim, dim_out))

        self.block1 = Block(dim, dim_out, groups=groups)
        self.block2 = Block(dim_out, dim_out, groups=groups)
        if dim != dim_out:
            self.res_conv = torch.nn.Conv2d(dim, dim_out, 1)
        else:
            self.res_conv = torch.nn.Identity()

    def forward(self, x, mask, time_emb):
        h = self.block1(x, mask)
        h += self.mlp(time_emb).unsqueeze(-1).unsqueeze(-1)
        h = self.block2(h, mask)
        output = h + self.res_conv(x * mask)
        return output


class LinearAttention(torch.nn.Module):
    def __init__(self, dim, heads=4, dim_head=32):
        super(LinearAttention, self).__init__()
        self.heads = heads
        hidden_dim = dim_head * heads
        self.to_qkv = torch.nn.Conv2d(dim, hidden_dim * 3, 1, bias=False)
        self.to_out = torch.nn.Conv2d(hidden_dim, dim, 1)

    def forward(self, x):
        b, c, h, w = x.shape
        qkv = self.to_qkv(x)
        q, k, v = rearrange(qkv, "b (qkv heads c) h w -> qkv b heads c (h w)", heads=self.heads, qkv=3)
        k = k.softmax(dim=-1)
        context = torch.einsum("bhdn,bhen->bhde", k, v)
        out = torch.einsum("bhde,bhdn->bhen", context, q)
        out = rearrange(out, "b heads c (h w) -> b (heads c) h w", heads=self.heads, h=h, w=w)
        return self.to_out(out)


class Residual(torch.nn.Module):
    def __init__(self, fn):
        super(Residual, self).__init__()
        self.fn = fn

    def forward(self, x, *args, **kwargs):
        output = self.fn(x, *args, **kwargs) + x
        return output


class SinusoidalPosEmb(torch.nn.Module):
    def __init__(self, dim):
        super(SinusoidalPosEmb, self).__init__()
        self.dim = dim

    def forward(self, x, scale=1000):
        device = x.device
        half_dim = self.dim // 2
        emb = math.log(10000) / (half_dim - 1)
        emb = torch.exp(torch.arange(half_dim, device=device).float() * -emb)
        emb = scale * x.unsqueeze(1) * emb.unsqueeze(0)
        emb = torch.cat((emb.sin(), emb.cos()), dim=-1)
        return emb


class UNetGradTTSModel(ModelMixin, ConfigMixin):
    def __init__(self, dim, dim_mults=(1, 2, 4), groups=8, n_spks=None, spk_emb_dim=64, n_feats=80, pe_scale=1000):
        super(UNetGradTTSModel, self).__init__()

        self.register(
            dim=dim,
            dim_mults=dim_mults,
            groups=groups,
            n_spks=n_spks,
            spk_emb_dim=spk_emb_dim,
            n_feats=n_feats,
            pe_scale=pe_scale,
        )

        self.dim = dim
        self.dim_mults = dim_mults
        self.groups = groups
        self.n_spks = n_spks if not isinstance(n_spks, type(None)) else 1
        self.spk_emb_dim = spk_emb_dim
        self.pe_scale = pe_scale

        if n_spks > 1:
<<<<<<< HEAD
            self.spk_emb = torch.nn.Embedding(n_spks, spk_emb_dim)
            self.spk_mlp = torch.nn.Sequential(torch.nn.Linear(spk_emb_dim, spk_emb_dim * 4), Mish(),
                                               torch.nn.Linear(spk_emb_dim * 4, n_feats))
=======
            self.spk_mlp = torch.nn.Sequential(
                torch.nn.Linear(spk_emb_dim, spk_emb_dim * 4), Mish(), torch.nn.Linear(spk_emb_dim * 4, n_feats)
            )
>>>>>>> bed32182
        self.time_pos_emb = SinusoidalPosEmb(dim)
        self.mlp = torch.nn.Sequential(torch.nn.Linear(dim, dim * 4), Mish(), torch.nn.Linear(dim * 4, dim))

        dims = [2 + (1 if n_spks > 1 else 0), *map(lambda m: dim * m, dim_mults)]
        in_out = list(zip(dims[:-1], dims[1:]))
        self.downs = torch.nn.ModuleList([])
        self.ups = torch.nn.ModuleList([])
        num_resolutions = len(in_out)

        for ind, (dim_in, dim_out) in enumerate(in_out):
            is_last = ind >= (num_resolutions - 1)
            self.downs.append(
                torch.nn.ModuleList(
                    [
                        ResnetBlock(dim_in, dim_out, time_emb_dim=dim),
                        ResnetBlock(dim_out, dim_out, time_emb_dim=dim),
                        Residual(Rezero(LinearAttention(dim_out))),
                        Downsample(dim_out) if not is_last else torch.nn.Identity(),
                    ]
                )
            )

        mid_dim = dims[-1]
        self.mid_block1 = ResnetBlock(mid_dim, mid_dim, time_emb_dim=dim)
        self.mid_attn = Residual(Rezero(LinearAttention(mid_dim)))
        self.mid_block2 = ResnetBlock(mid_dim, mid_dim, time_emb_dim=dim)

        for ind, (dim_in, dim_out) in enumerate(reversed(in_out[1:])):
            self.ups.append(
                torch.nn.ModuleList(
                    [
                        ResnetBlock(dim_out * 2, dim_in, time_emb_dim=dim),
                        ResnetBlock(dim_in, dim_in, time_emb_dim=dim),
                        Residual(Rezero(LinearAttention(dim_in))),
                        Upsample(dim_in),
                    ]
                )
            )
        self.final_block = Block(dim, dim)
        self.final_conv = torch.nn.Conv2d(dim, 1, 1)

    def forward(self, x, mask, mu, t, spk=None):
        if self.n_spks > 1:
            # Get speaker embedding
            spk = self.spk_emb(spk)

        if not isinstance(spk, type(None)):
            s = self.spk_mlp(spk)

        t = self.time_pos_emb(t, scale=self.pe_scale)
        t = self.mlp(t)

        if self.n_spks < 2:
            x = torch.stack([mu, x], 1)
        else:
            s = s.unsqueeze(-1).repeat(1, 1, x.shape[-1])
            x = torch.stack([mu, x, s], 1)
        mask = mask.unsqueeze(1)

        hiddens = []
        masks = [mask]
        for resnet1, resnet2, attn, downsample in self.downs:
            mask_down = masks[-1]
            x = resnet1(x, mask_down, t)
            x = resnet2(x, mask_down, t)
            x = attn(x)
            hiddens.append(x)
            x = downsample(x * mask_down)
            masks.append(mask_down[:, :, :, ::2])

        masks = masks[:-1]
        mask_mid = masks[-1]
        x = self.mid_block1(x, mask_mid, t)
        x = self.mid_attn(x)
        x = self.mid_block2(x, mask_mid, t)

        for resnet1, resnet2, attn, upsample in self.ups:
            mask_up = masks.pop()
            x = torch.cat((x, hiddens.pop()), dim=1)
            x = resnet1(x, mask_up, t)
            x = resnet2(x, mask_up, t)
            x = attn(x)
            x = upsample(x * mask_up)

        x = self.final_block(x, mask)
        output = self.final_conv(x * mask)

        return (output * mask).squeeze(1)<|MERGE_RESOLUTION|>--- conflicted
+++ resolved
@@ -144,15 +144,10 @@
         self.pe_scale = pe_scale
 
         if n_spks > 1:
-<<<<<<< HEAD
             self.spk_emb = torch.nn.Embedding(n_spks, spk_emb_dim)
             self.spk_mlp = torch.nn.Sequential(torch.nn.Linear(spk_emb_dim, spk_emb_dim * 4), Mish(),
                                                torch.nn.Linear(spk_emb_dim * 4, n_feats))
-=======
-            self.spk_mlp = torch.nn.Sequential(
-                torch.nn.Linear(spk_emb_dim, spk_emb_dim * 4), Mish(), torch.nn.Linear(spk_emb_dim * 4, n_feats)
-            )
->>>>>>> bed32182
+
         self.time_pos_emb = SinusoidalPosEmb(dim)
         self.mlp = torch.nn.Sequential(torch.nn.Linear(dim, dim * 4), Mish(), torch.nn.Linear(dim * 4, dim))
 
