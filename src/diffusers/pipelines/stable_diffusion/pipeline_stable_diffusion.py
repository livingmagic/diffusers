import inspect
import warnings
from typing import List, Optional, Union

import torch

from transformers import CLIPFeatureExtractor, CLIPTextModel, CLIPTokenizer

from .stable_utils import torch_randn
from ...models import AutoencoderKL, UNet2DConditionModel
from ...pipeline_utils import DiffusionPipeline
from ...schedulers import DDIMScheduler, LMSDiscreteScheduler, PNDMScheduler
from . import StableDiffusionPipelineOutput
from .safety_checker import StableDiffusionSafetyChecker


class StableDiffusionPipeline(DiffusionPipeline):
    r"""
    Pipeline for text-to-image generation using Stable Diffusion.

    This model inherits from [`DiffusionPipeline`]. Check the superclass documentation for the generic methods the
    library implements for all the pipelines (such as downloading or saving, running on a particular device, etc.)

    Args:
        vae ([`AutoencoderKL`]):
            Variational Auto-Encoder (VAE) Model to encode and decode images to and from latent representations.
        text_encoder ([`CLIPTextModel`]):
            Frozen text-encoder. Stable Diffusion uses the text portion of
            [CLIP](https://huggingface.co/docs/transformers/model_doc/clip#transformers.CLIPTextModel), specifically
            the [clip-vit-large-patch14](https://huggingface.co/openai/clip-vit-large-patch14) variant.
        tokenizer (`CLIPTokenizer`):
            Tokenizer of class
            [CLIPTokenizer](https://huggingface.co/docs/transformers/v4.21.0/en/model_doc/clip#transformers.CLIPTokenizer).
        unet ([`UNet2DConditionModel`]): Conditional U-Net architecture to denoise the encoded image latents.
        scheduler ([`SchedulerMixin`]):
            A scheduler to be used in combination with `unet` to denoise the encoded image latens. Can be one of
            [`DDIMScheduler`], [`LMSDiscreteScheduler`], or [`PNDMScheduler`].
        safety_checker ([`StableDiffusionSafetyChecker`]):
            Classification module that estimates whether generated images could be considered offsensive or harmful.
            Please, refer to the [model card](https://huggingface.co/CompVis/stable-diffusion-v1-4) for details.
        feature_extractor ([`CLIPFeatureExtractor`]):
            Model that extracts features from generated images to be used as inputs for the `safety_checker`.
    """

    def __init__(
            self,
            vae: AutoencoderKL,
            text_encoder: CLIPTextModel,
            tokenizer: CLIPTokenizer,
            unet: UNet2DConditionModel,
            scheduler: Union[DDIMScheduler, PNDMScheduler, LMSDiscreteScheduler],
            safety_checker: StableDiffusionSafetyChecker,
            feature_extractor: CLIPFeatureExtractor,
    ):
        super().__init__()
        scheduler = scheduler.set_format("pt")
        self.register_modules(
            vae=vae,
            text_encoder=text_encoder,
            tokenizer=tokenizer,
            unet=unet,
            scheduler=scheduler,
            safety_checker=safety_checker,
            feature_extractor=feature_extractor,
        )

    def enable_attention_slicing(self, slice_size: Optional[Union[str, int]] = "auto"):
        r"""
        Enable sliced attention computation.

        When this option is enabled, the attention module will split the input tensor in slices, to compute attention
        in several steps. This is useful to save some memory in exchange for a small speed decrease.

        Args:
            slice_size (`str` or `int`, *optional*, defaults to `"auto"`):
                When `"auto"`, halves the input to the attention heads, so attention will be computed in two steps. If
                a number is provided, uses as many slices as `attention_head_dim // slice_size`. In this case,
                `attention_head_dim` must be a multiple of `slice_size`.
        """
        if slice_size == "auto":
            # half the attention head size is usually a good trade-off between
            # speed and memory
            slice_size = self.unet.config.attention_head_dim // 2
        self.unet.set_attention_slice(slice_size)

    def disable_attention_slicing(self):
        r"""
        Disable sliced attention computation. If `enable_attention_slicing` was previously invoked, this method will go
        back to computing attention in one step.
        """
        # set slice_size = `None` to disable `attention slicing`
        self.enable_attention_slicing(None)

    @torch.no_grad()
    def __call__(
            self,
            prompt: Union[str, List[str]],
            height: Optional[int] = 512,
            width: Optional[int] = 512,
            num_inference_steps: Optional[int] = 50,
            guidance_scale: Optional[float] = 7.5,
            eta: Optional[float] = 0.0,
            seeds: Optional[Union[int, List[int]]] = None,
            latents: Optional[torch.FloatTensor] = None,
            output_type: Optional[str] = "pil",
            return_dict: bool = True,
            **kwargs,
    ):
        r"""
        Function invoked when calling the pipeline for generation.

        Args:
            prompt (`str` or `List[str]`):
                The prompt or prompts to guide the image generation.
            height (`int`, *optional*, defaults to 512):
                The height in pixels of the generated image.
            width (`int`, *optional*, defaults to 512):
                The width in pixels of the generated image.
            num_inference_steps (`int`, *optional*, defaults to 50):
                The number of denoising steps. More denoising steps usually lead to a higher quality image at the
                expense of slower inference.
            guidance_scale (`float`, *optional*, defaults to 7.5):
                Guidance scale as defined in [Classifier-Free Diffusion Guidance](https://arxiv.org/abs/2207.12598).
                `guidance_scale` is defined as `w` of equation 2. of [Imagen
                Paper](https://arxiv.org/pdf/2205.11487.pdf). Guidance scale is enabled by setting `guidance_scale >
                1`. Higher guidance scale encourages to generate images that are closely linked to the text `prompt`,
                usually at the expense of lower image quality.
            eta (`float`, *optional*, defaults to 0.0):
                Corresponds to parameter eta (η) in the DDIM paper: https://arxiv.org/abs/2010.02502. Only applies to
                [`schedulers.DDIMScheduler`], will be ignored for others.
            generator (`torch.Generator`, *optional*):
                A [torch generator](https://pytorch.org/docs/stable/generated/torch.Generator.html) to make generation
                deterministic.
            latents (`torch.FloatTensor`, *optional*):
                Pre-generated noisy latents, sampled from a Gaussian distribution, to be used as inputs for image
                generation. Can be used to tweak the same generation with different prompts. If not provided, a latents
                tensor will ge generated by sampling using the supplied random `generator`.
            output_type (`str`, *optional*, defaults to `"pil"`):
                The output format of the generate image. Choose between
                [PIL](https://pillow.readthedocs.io/en/stable/): `PIL.Image.Image` or `nd.array`.
            return_dict (`bool`, *optional*, defaults to `True`):
                Whether or not to return a [`~pipelines.stable_diffusion.StableDiffusionPipelineOutput`] instead of a
                plain tuple.

        Returns:
            [`~pipelines.stable_diffusion.StableDiffusionPipelineOutput`] or `tuple`:
            [`~pipelines.stable_diffusion.StableDiffusionPipelineOutput`] if `return_dict` is True, otherwise a `tuple.
            When returning a tuple, the first element is a list with the generated images, and the second element is a
            list of `bool`s denoting whether the corresponding generated image likely represents "not-safe-for-work"
            (nsfw) content, according to the `safety_checker`.
        """

        if "torch_device" in kwargs:
            device = kwargs.pop("torch_device")
            warnings.warn(
                "`torch_device` is deprecated as an input argument to `__call__` and will be removed in v0.3.0."
                " Consider using `pipe.to(torch_device)` instead."
            )

            # Set device as before (to be removed in 0.3.0)
            if device is None:
                device = "cuda" if torch.cuda.is_available() else "cpu"
            self.to(device)

        if isinstance(prompt, str):
            batch_size = 1
        elif isinstance(prompt, list):
            batch_size = len(prompt)
        else:
            raise ValueError(f"`prompt` has to be of type `str` or `list` but is {type(prompt)}")

        if height % 8 != 0 or width % 8 != 0:
            raise ValueError(f"`height` and `width` have to be divisible by 8 but are {height} and {width}.")

        # get prompt text embeddings
        text_input = self.tokenizer(
            prompt,
            padding="max_length",
            max_length=self.tokenizer.model_max_length,
            truncation=True,
            return_tensors="pt",
        )
        text_embeddings = self.text_encoder(text_input.input_ids.to(self.device))[0]

        # here `guidance_scale` is defined analog to the guidance weight `w` of equation (2)
        # of the Imagen paper: https://arxiv.org/pdf/2205.11487.pdf . `guidance_scale = 1`
        # corresponds to doing no classifier free guidance.
        do_classifier_free_guidance = guidance_scale > 1.0
        # get unconditional embeddings for classifier free guidance
        if do_classifier_free_guidance:
            max_length = text_input.input_ids.shape[-1]
            uncond_input = self.tokenizer(
                [""] * batch_size, padding="max_length", max_length=max_length, return_tensors="pt"
            )
            uncond_embeddings = self.text_encoder(uncond_input.input_ids.to(self.device))[0]

            # For classifier free guidance, we need to do two forward passes.
            # Here we concatenate the unconditional and text embeddings into a single batch
            # to avoid doing two forward passes
            text_embeddings = torch.cat([uncond_embeddings, text_embeddings])

        # get the initial random noise unless the user supplied it

        # Unlike in other pipelines, latents need to be generated in the target device
        # for 1-to-1 results reproducibility with the CompVis implementation.
        # However this currently doesn't work in `mps`.
        latents_device = "cpu" if self.device.type == "mps" else self.device
        latents_shape = (batch_size, self.unet.in_channels, height // 8, width // 8)
        if latents is None:
<<<<<<< HEAD
            latents, seeds = torch_randn(latents_shape, seeds, self.device)
=======
            latents = torch.randn(
                latents_shape,
                generator=generator,
                device=latents_device,
            )
>>>>>>> f4781a0b
        else:
            if latents.shape != latents_shape:
                raise ValueError(f"Unexpected latents shape, got {latents.shape}, expected {latents_shape}")
        latents = latents.to(self.device)

        # set timesteps
        accepts_offset = "offset" in set(inspect.signature(self.scheduler.set_timesteps).parameters.keys())
        extra_set_kwargs = {}
        if accepts_offset:
            extra_set_kwargs["offset"] = 1

        self.scheduler.set_timesteps(num_inference_steps, **extra_set_kwargs)

        # if we use LMSDiscreteScheduler, let's make sure latents are mulitplied by sigmas
        if isinstance(self.scheduler, LMSDiscreteScheduler):
            latents = latents * self.scheduler.sigmas[0]

        # prepare extra kwargs for the scheduler step, since not all schedulers have the same signature
        # eta (η) is only used with the DDIMScheduler, it will be ignored for other schedulers.
        # eta corresponds to η in DDIM paper: https://arxiv.org/abs/2010.02502
        # and should be between [0, 1]
        accepts_eta = "eta" in set(inspect.signature(self.scheduler.step).parameters.keys())
        extra_step_kwargs = {}
        if accepts_eta:
            extra_step_kwargs["eta"] = eta

        for i, t in enumerate(self.progress_bar(self.scheduler.timesteps)):
            # expand the latents if we are doing classifier free guidance
            latent_model_input = torch.cat([latents] * 2) if do_classifier_free_guidance else latents
            if isinstance(self.scheduler, LMSDiscreteScheduler):
                sigma = self.scheduler.sigmas[i]
                # the model input needs to be scaled to match the continuous ODE formulation in K-LMS
                latent_model_input = latent_model_input / ((sigma ** 2 + 1) ** 0.5)

            # predict the noise residual
            noise_pred = self.unet(latent_model_input, t, encoder_hidden_states=text_embeddings).sample

            # perform guidance
            if do_classifier_free_guidance:
                noise_pred_uncond, noise_pred_text = noise_pred.chunk(2)
                noise_pred = noise_pred_uncond + guidance_scale * (noise_pred_text - noise_pred_uncond)

            # compute the previous noisy sample x_t -> x_t-1
            if isinstance(self.scheduler, LMSDiscreteScheduler):
                latents = self.scheduler.step(noise_pred, i, latents, **extra_step_kwargs).prev_sample
            else:
                latents = self.scheduler.step(noise_pred, t, latents, **extra_step_kwargs).prev_sample

        # scale and decode the image latents with vae
        latents = 1 / 0.18215 * latents
        image = self.vae.decode(latents).sample

        image = (image / 2 + 0.5).clamp(0, 1)
        image = image.cpu().permute(0, 2, 3, 1).numpy()

        if output_type == "pil":
            image = self.numpy_to_pil(image)

        if not return_dict:
            return image, seeds

        return StableDiffusionPipelineOutput(images=image, seeds=seeds)<|MERGE_RESOLUTION|>--- conflicted
+++ resolved
@@ -207,15 +207,7 @@
         latents_device = "cpu" if self.device.type == "mps" else self.device
         latents_shape = (batch_size, self.unet.in_channels, height // 8, width // 8)
         if latents is None:
-<<<<<<< HEAD
-            latents, seeds = torch_randn(latents_shape, seeds, self.device)
-=======
-            latents = torch.randn(
-                latents_shape,
-                generator=generator,
-                device=latents_device,
-            )
->>>>>>> f4781a0b
+            latents, seeds = torch_randn(latents_shape, seeds, latents_device)
         else:
             if latents.shape != latents_shape:
                 raise ValueError(f"Unexpected latents shape, got {latents.shape}, expected {latents_shape}")
